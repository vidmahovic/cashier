--- conflicted
+++ resolved
@@ -23,25 +23,14 @@
 	protected $stripeInvoice;
 
 	/**
-<<<<<<< HEAD
-	 * Create a new invoice instance.
-=======
-	 * The Symbol to use for the currency this invoice item is in
-	 *
-	 * @var string
-	 */
-	protected $currencySymbol;
-
-	/**
-	 * The Currency The Invoice Is In
-	 *
-	 * @var string
-	 */
-	protected $currency;
+	 * The filesystem instance.
+	 *
+	 * @var \Illuminate\Filesystem\Filesystem
+	 */
+	protected $files;
 
 	/**
 	 * Create a new invoiec instance.
->>>>>>> c22c406e
 	 *
 	 * @param  \Laravel\Cashier\BillableInterface  $billable
 	 * @param  object
@@ -50,38 +39,35 @@
 	public function __construct(BillableInterface $billable, $invoice)
 	{
 		$this->billable = $billable;
+		$this->files = new Filesystem;
 		$this->stripeInvoice = $invoice;
-		$this->currency = isset( $stripeInvoice->currency ) ? $stripeInvoice->currency : 'usd';
-		$this->currencySymbol = ( new CurrencySymbol( $this->currency ) )->get();
-		$this->files = new Filesystem;
 	}
 
 	/**
 	 * Get the total amount for the line item in dollars.
 	 *
+	 * @return string
+	 */
+	public function dollars()
+	{
+		return $this->totalWithCurrency();
+	}
+
+	/**
+	 * Get the total amount for the line item in the currency symbol of your choice
+	 *
 	 * @param  string $symbol The Symbol you want to show
 	 * @return string
 	 */
-	public function dollars()
-	{
-		return $this->totalWithCurrency();
-	}
-
-	/**
-	 * Get the total amount for the line item in the currency symbol of your choice
-	 *
-	 * @param  string $symbol The Symbol you want to show
-	 * @return string
-	 */
 	public function totalWithCurrency()
 	{
 		if (starts_with($total = $this->total(), '-'))
 		{
-			return '-'.$this->currencySymbol.ltrim($total, '-');
+			return '-'.$this->billable->getCurrencySymbol().ltrim($total, '-');
 		}
 		else
 		{
-			return $this->currencySymbol.$total;
+			return $this->billable->getCurrencySymbol().$total;
 		}
 	}
 
@@ -164,13 +150,23 @@
 	 *
 	 * @return string
 	 */
+	public function discountDollars()
+	{
+		return $this->discountCurrency();
+	}
+
+	/**
+	 * Get the discount amount with the currency symbol.
+	 *
+	 * @return string
+	 */
 	public function discountCurrency()
 	{
-		return $this->currencySymbol.$this->discount();
-	}
-
-	/**
-	 * Get the discount amount in dollars.
+		return $this->billable->getCurrencySymbol().$this->discount();
+	}
+
+	/**
+	 * Get the discount amount.
 	 *
 	 * @return float
 	 */
